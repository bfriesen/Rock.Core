--- conflicted
+++ resolved
@@ -1,4 +1,3 @@
-<<<<<<< HEAD
 ﻿<?xml version="1.0" encoding="utf-8"?>
 <Project ToolsVersion="12.0" DefaultTargets="Build" xmlns="http://schemas.microsoft.com/developer/msbuild/2003">
   <Import Project="$(MSBuildExtensionsPath)\$(MSBuildToolsVersion)\Microsoft.Common.props" Condition="Exists('$(MSBuildExtensionsPath)\$(MSBuildToolsVersion)\Microsoft.Common.props')" />
@@ -52,6 +51,13 @@
     <Compile Include="Collections\AddSafelyExtension.cs" />
     <Compile Include="Collections\ForEachExtension.cs" />
     <Compile Include="Collections\SerializableDictionary.cs" />
+    <Compile Include="Compression\CompressionExtensions.cs" />
+    <Compile Include="Compression\DeflateCompressor.cs" />
+    <Compile Include="Compression\DeflateDecompressor.cs" />
+    <Compile Include="Compression\GZipCompressor.cs" />
+    <Compile Include="Compression\GZipDecompressor.cs" />
+    <Compile Include="Compression\ICompressor.cs" />
+    <Compile Include="Compression\IDecompressor.cs" />
     <Compile Include="Cryptography\HashType.cs" />
     <Compile Include="Cryptography\HashTypeExtensions.cs" />
     <Compile Include="DefaultApplicationIdProvider.cs" />
@@ -187,194 +193,4 @@
     <Exec Command="InjectModuleInitializer.exe &quot;$(TargetPath)&quot;" />
   </Target
   -->
-=======
-﻿<?xml version="1.0" encoding="utf-8"?>
-<Project ToolsVersion="12.0" DefaultTargets="Build" xmlns="http://schemas.microsoft.com/developer/msbuild/2003">
-  <Import Project="$(MSBuildExtensionsPath)\$(MSBuildToolsVersion)\Microsoft.Common.props" Condition="Exists('$(MSBuildExtensionsPath)\$(MSBuildToolsVersion)\Microsoft.Common.props')" />
-  <PropertyGroup>
-    <Configuration Condition=" '$(Configuration)' == '' ">Debug</Configuration>
-    <Platform Condition=" '$(Platform)' == '' ">AnyCPU</Platform>
-    <ProjectGuid>{0FEB58CD-B15C-4CDC-83D6-7621C1DB98C7}</ProjectGuid>
-    <OutputType>Library</OutputType>
-    <AppDesignerFolder>Properties</AppDesignerFolder>
-    <RootNamespace>Rock</RootNamespace>
-    <AssemblyName>Rock.Core</AssemblyName>
-    <TargetFrameworkVersion>v4.5</TargetFrameworkVersion>
-    <FileAlignment>512</FileAlignment>
-    <UseInjectModuleInitializer Condition="'$(UseInjectModuleInitializer)' == ''">true</UseInjectModuleInitializer>
-  </PropertyGroup>
-  <PropertyGroup Condition=" '$(Configuration)|$(Platform)' == 'Debug|AnyCPU' ">
-    <DebugSymbols>true</DebugSymbols>
-    <DebugType>full</DebugType>
-    <Optimize>false</Optimize>
-    <OutputPath>bin\Debug\</OutputPath>
-    <DefineConstants>DEBUG;TRACE</DefineConstants>
-    <ErrorReport>prompt</ErrorReport>
-    <WarningLevel>4</WarningLevel>
-  </PropertyGroup>
-  <PropertyGroup Condition=" '$(Configuration)|$(Platform)' == 'Release|AnyCPU' ">
-    <DebugType>pdbonly</DebugType>
-    <Optimize>true</Optimize>
-    <OutputPath>bin\Release\</OutputPath>
-    <DefineConstants>TRACE</DefineConstants>
-    <ErrorReport>prompt</ErrorReport>
-    <WarningLevel>4</WarningLevel>
-    <DocumentationFile>bin\Release\Rock.Core.xml</DocumentationFile>
-  </PropertyGroup>
-  <ItemGroup>
-    <Reference Include="System" />
-    <Reference Include="System.ComponentModel.Composition" />
-    <Reference Include="System.ComponentModel.Composition.Registration" />
-    <Reference Include="System.Configuration" />
-    <Reference Include="System.Core" />
-    <Reference Include="System.Net.Http" />
-    <Reference Include="System.Reflection.Context" />
-    <Reference Include="System.Runtime.Serialization" />
-    <Reference Include="System.Xml.Linq" />
-    <Reference Include="System.Data.DataSetExtensions" />
-    <Reference Include="Microsoft.CSharp" />
-    <Reference Include="System.Data" />
-    <Reference Include="System.Xml" />
-  </ItemGroup>
-  <ItemGroup>
-    <Compile Include="ApplicationId.cs" />
-    <Compile Include="Collections\AddSafelyExtension.cs" />
-    <Compile Include="Collections\ForEachExtension.cs" />
-    <Compile Include="Collections\SerializableDictionary.cs" />
-    <Compile Include="Compression\CompressionExtensions.cs" />
-    <Compile Include="Compression\DeflateCompressor.cs" />
-    <Compile Include="Compression\DeflateDecompressor.cs" />
-    <Compile Include="Compression\GZipCompressor.cs" />
-    <Compile Include="Compression\GZipDecompressor.cs" />
-    <Compile Include="Compression\ICompressor.cs" />
-    <Compile Include="Compression\IDecompressor.cs" />
-    <Compile Include="Cryptography\HashType.cs" />
-    <Compile Include="Cryptography\HashTypeExtensions.cs" />
-    <Compile Include="DefaultApplicationIdProvider.cs" />
-    <Compile Include="Collections\DeepEqualityComparerConfiguration.cs" />
-    <Compile Include="Collections\MemberLocator.cs" />
-    <Compile Include="AppSettingsApplicationIdProvider.cs" />
-    <Compile Include="Configuration\InvalidConfigurationException.cs" />
-    <Compile Include="Configuration\XmlSerializerSectionHandler.cs" />
-    <Compile Include="Conversion\ConvertFuncFactory.cs" />
-    <Compile Include="Conversion\ConvertsToDictionaryOfStringToTValue.cs" />
-    <Compile Include="Conversion\ToDictionaryOfStringToStringExtension.cs" />
-    <Compile Include="Extensions\DateTime\DateTimeSocialDateExtensions.cs" />
-    <Compile Include="Extensions\DateTime\DateTimeTruncateExtension.cs" />
-    <Compile Include="Extensions\Enum\EnumGetDescriptionExtension.cs" />
-    <Compile Include="Extensions\String\StringExtensions.cs" />
-    <Compile Include="Extensions\DateTime\TimeSection.cs" />
-    <Compile Include="Extensions\DateTime\ToUnixTimestampExtension.cs" />
-    <Compile Include="Net\EndpointDetector.cs" />
-    <Compile Include="Net\EndpointSelector.cs" />
-    <Compile Include="Net\Http\HttpClientFactory.cs" />
-    <Compile Include="Reflection\GetConstructorFuncExtension.cs" />
-    <Compile Include="Reflection\GetSetActionExtension.cs" />
-    <Compile Include="Reflection\GetTypesSafelyExtension.cs" />
-    <Compile Include="Reflection\InternalExtensions.cs" />
-    <Compile Include="Reflection\IsDefinedInThisAssemblyExtension.cs" />
-    <Compile Include="Rock.StaticDependencyInjection\ModuleInitializer.cs" />
-    <Compile Include="Rock.StaticDependencyInjection\StaticDependencyInjection.Generated.cs" />
-    <Compile Include="Serialization\DefaultBinarySerializer.cs" />
-    <Compile Include="Serialization\DefaultJsonSerializer.cs" />
-    <Compile Include="Serialization\DefaultXmlSerializer.cs" />
-    <Compile Include="Serialization\SerializationExtensions.cs" />
-    <Compile Include="StringFormatting\FormatToStringExtension.cs" />
-    <Compile Include="Immutable\Semimutable.cs" />
-    <Compile Include="Net\Http\DefaultHttpClientFactory.cs" />
-    <Compile Include="Net\Http\IHttpClientFactory.cs" />
-    <Compile Include="Reflection\IsLessSpecificThanExtension.cs" />
-    <Compile Include="Reflection\IsPublicExtension.cs" />
-    <Compile Include="Reflection\IsStaticExtension.cs" />
-    <Compile Include="Reflection\SlowFactory.cs" />
-    <Compile Include="Rock.StaticDependencyInjection\CompositionRoot.cs" />
-    <Compile Include="Rock.StaticDependencyInjection\ExportAttribute.cs" />
-    <Compile Include="Serialization\XmlDeserializationProxy.cs" />
-    <Compile Include="StringFormatting\ToHexStringExtensions.cs" />
-    <Compile Include="StringFormatting\ToOctetStringExtension.cs" />
-    <Compile Include="Threading\SoftLock.cs" />
-    <Compile Include="TryFunc.cs" />
-    <Compile Include="Collections\DeepEqualityComparer`1.cs" />
-    <Compile Include="Collections\DeepEqualityComparer.cs" />
-    <Compile Include="Reflection\GetClosedGenericTypeExtension.cs" />
-    <Compile Include="Reflection\IsIDictionryOfTToAnythingExtension.cs" />
-    <Compile Include="IExceptionHandler.cs" />
-    <Compile Include="NullExceptionHandler.cs" />
-    <Compile Include="Reflection\GetGetFuncExtension.cs" />
-    <Compile Include="Serialization\DataContractJsonSerializerSerializer.cs" />
-    <Compile Include="Serialization\DataContractSerializerSerializer.cs" />
-    <Compile Include="Serialization\XmlSerializerSerializer.cs" />
-    <Compile Include="Utilities\AttributeLocator.cs" />
-    <Compile Include="DependencyInjection\Heuristics\ResolverConstructorSelectorExtensions.cs" />
-    <Compile Include="EntryAssemblyApplicationIdProvider.cs" />
-    <Compile Include="Collections\AsKeyedExtension.cs" />
-    <Compile Include="Collections\FunctionalKeyedCollection.cs" />
-    <Compile Include="Collections\IKeyedEnumerable.cs" />
-    <Compile Include="Collections\KeyedCollection.cs" />
-    <Compile Include="DependencyInjection\AutoContainer.cs" />
-    <Compile Include="DependencyInjection\AutoContainer.MergedAutoContainer.cs" />
-    <Compile Include="DependencyInjection\Heuristics\ResolverConstructorSelector.cs" />
-    <Compile Include="DependencyInjection\Heuristics\IResolverConstructorSelector.cs" />
-    <Compile Include="DependencyInjection\IResolver.cs">
-      <SubType>Code</SubType>
-    </Compile>
-    <Compile Include="DependencyInjection\ResolveException.cs" />
-    <Compile Include="Conversion\GetEnumValueExtension.cs" />
-    <Compile Include="Reflection\IsPrimitivishExtension.cs" />
-    <Compile Include="IApplicationIdProvider.cs" />
-    <Compile Include="IO\EncodedStringWriter.cs" />
-    <Compile Include="KeyValueStores\Extensions\PutExtensions.cs" />
-    <Compile Include="KeyValueStores\File\DirectoryBucket.cs" />
-    <Compile Include="KeyValueStores\File\FileBucketItem.cs" />
-    <Compile Include="KeyValueStores\File\FileKeyValueStore.cs" />
-    <Compile Include="KeyValueStores\Extensions\GetItemExtension.cs" />
-    <Compile Include="KeyValueStores\Extensions\GetItemsExtension.cs" />
-    <Compile Include="KeyValueStores\Extensions\GetExtensions.cs" />
-    <Compile Include="KeyValueStores\IBucket.cs" />
-    <Compile Include="KeyValueStores\IBucketItem.cs" />
-    <Compile Include="KeyValueStores\IKeyValueStore.cs" />
-    <Compile Include="KeyValueStores\Extensions\DeleteExtensions.cs" />
-    <Compile Include="KeyValueStores\Extensions\TryGetExtensions.cs" />
-    <Compile Include="IO\TempStorage.cs" />
-    <Compile Include="Mail\DeliveryMethod.DefaultDeliveryMethod.cs" />
-    <Compile Include="Mail\DeliveryMethod.SpecifiedPickupDirectoryDeliveryMethod.cs" />
-    <Compile Include="Mail\DeliveryMethod.NetworkDeliveryMethod.cs" />
-    <Compile Include="Mail\DeliveryMethod.cs" />
-    <Compile Include="Mail\SendExtension.cs" />
-    <Compile Include="Conversion\IConvertsTo.cs" />
-    <Compile Include="Collections\ConcatExtensions.cs" />
-    <Compile Include="Net\DefaultEndpointDetector.cs" />
-    <Compile Include="Net\DefaultEndpointSelector.cs" />
-    <Compile Include="Net\EndpointSelectorExtensions.cs" />
-    <Compile Include="Net\EndpointStatus.cs" />
-    <Compile Include="Net\Http\WithRetryExtension.cs" />
-    <Compile Include="Net\IEndpointDetector.cs" />
-    <Compile Include="Net\IEndpointSelector.cs" />
-    <Compile Include="Properties\AssemblyInfo.cs" />
-    <Compile Include="Conversion\ConvertsToExpandoObject.cs" />
-    <Compile Include="Serialization\BinaryFormatterSerializer.cs" />
-    <Compile Include="Serialization\ISerializer.cs" />
-    <Compile Include="Serialization\ToBinaryExtension.cs" />
-    <Compile Include="Serialization\SerializerExtensions.cs" />
-    <Compile Include="Serialization\ToJsonExtension.cs" />
-    <Compile Include="Conversion\ToExpandoObjectExtension.cs" />
-    <Compile Include="Serialization\ToXmlExtension.cs" />
-  </ItemGroup>
-  <ItemGroup>
-    <None Include="Extensions\README.txt" />
-    <None Include="packages.config" />
-  </ItemGroup>
-  <Import Project="$(MSBuildToolsPath)\Microsoft.CSharp.targets" />
-  <Target Name="InjectModuleInitializer" AfterTargets="AfterBuild" Condition="'$(UseInjectModuleInitializer)' == 'true'">
-    <Exec Command="..\packages\Rock.StaticDependencyInjection.1.1.6\tools\InjectModuleInitializer.exe &quot;$(TargetPath)&quot;" />
-  </Target>
-  <!-- To modify your build process, add your task inside one of the targets below and uncomment it. 
-       Other similar extension points exist, see Microsoft.Common.targets.
-  <Target Name="BeforeBuild">
-  </Target>
-  <Target Name="AfterBuild">
-    <Exec Command="InjectModuleInitializer.exe &quot;$(TargetPath)&quot;" />
-  </Target
-  -->
->>>>>>> 8ad315d3
 </Project>